--- conflicted
+++ resolved
@@ -1,584 +1,564 @@
-/* Copyright 2022 the SumatraPDF project authors (see AUTHORS file).
-   License: Simplified BSD (see COPYING.BSD) */
-
-#include "utils/BaseUtil.h"
-#include "Settings.h"
-#include "GlobalPrefs.h"
-#include "Translations.h"
-#include "Commands.h"
-
-#include "Accelerators.h"
-
-#include "utils/Log.h"
-
-#define VIRT_KEYS(V)           \
-    V(VK_NUMPAD0, "numpad0")   \
-    V(VK_NUMPAD1, "numpad1")   \
-    V(VK_NUMPAD2, "numpad2")   \
-    V(VK_NUMPAD3, "numpad3")   \
-    V(VK_NUMPAD4, "numpad4")   \
-    V(VK_NUMPAD5, "numpad5")   \
-    V(VK_NUMPAD6, "numpad6")   \
-    V(VK_NUMPAD7, "numpad7")   \
-    V(VK_NUMPAD8, "numpad8")   \
-    V(VK_NUMPAD9, "numpad9")   \
-    V(VK_END, "End")           \
-    V(VK_HOME, "Home")         \
-    V(VK_LEFT, "Left")         \
-    V(VK_RIGHT, "Right")       \
-    V(VK_UP, "Up")             \
-    V(VK_DOWN, "Down")         \
-    V(VK_NEXT, "PageDown")     \
-    V(VK_PRIOR, "PageUp")      \
-    V(VK_BACK, "Back")         \
-    V(VK_BACK, "Backspace")    \
-    V(VK_DELETE, "Del")        \
-    V(VK_DELETE, "Delete")     \
-    V(VK_INSERT, "Ins")        \
-    V(VK_INSERT, "Insert")     \
-    V(VK_ESCAPE, "Esc")        \
-    V(VK_ESCAPE, "Escape")     \
-    V(VK_RETURN, "Return")     \
-    V(VK_SPACE, "Space")       \
-    V(VK_MULTIPLY, "Multiply") \
-    V(VK_MULTIPLY, "Mult")     \
-    V(VK_ADD, "Add")           \
-    V(VK_SUBTRACT, "Subtract") \
-    V(VK_SUBTRACT, "Sub")      \
-    V(VK_DIVIDE, "Divide")     \
-    V(VK_DIVIDE, "Div")        \
-    V(VK_HELP, "Help")         \
-    V(VK_SELECT, "Select")     \
-    V(VK_F1, "F1")             \
-    V(VK_F2, "F2")             \
-    V(VK_F3, "F3")             \
-    V(VK_F4, "F4")             \
-    V(VK_F5, "F5")             \
-    V(VK_F6, "F6")             \
-    V(VK_F7, "F7")             \
-    V(VK_F8, "F8")             \
-    V(VK_F9, "F9")             \
-    V(VK_F10, "F10")           \
-    V(VK_F11, "F11")           \
-    V(VK_F12, "F12")           \
-    V(VK_F13, "F13")           \
-    V(VK_F14, "F14")           \
-    V(VK_F15, "F15")           \
-    V(VK_F16, "F16")           \
-    V(VK_F17, "F17")           \
-    V(VK_F18, "F18")           \
-    V(VK_F19, "F19")           \
-    V(VK_F20, "F20")           \
-    V(VK_F21, "F21")           \
-    V(VK_F22, "F22")           \
-    V(VK_F23, "F23")           \
-    V(VK_F24, "F24")
-
-ACCEL gBuiltInAccelerators[] = {
-    {0, 'k', CmdScrollUp},
-    {0, 'j', CmdScrollDown},
-    {0, 'h', CmdScrollLeft},
-    {0, 'l', CmdScrollRight},
-    {FVIRTKEY, VK_UP, CmdScrollUp},
-    {FVIRTKEY, VK_DOWN, CmdScrollDown},
-    {FVIRTKEY, VK_LEFT, CmdScrollLeft},
-    {FVIRTKEY, VK_RIGHT, CmdScrollRight},
-
-    {FSHIFT | FVIRTKEY, VK_UP, CmdScrollUpHalfPage},
-    {FSHIFT | FVIRTKEY, VK_DOWN, CmdScrollDownHalfPage},
-
-    {FSHIFT | FVIRTKEY, VK_LEFT, CmdScrollLeftPage},
-    {FSHIFT | FVIRTKEY, VK_RIGHT, CmdScrollRightPage},
-
-    {FVIRTKEY, VK_NEXT, CmdScrollDownPage},
-    {FVIRTKEY, VK_SPACE, CmdScrollDownPage},
-    {FVIRTKEY, VK_RETURN, CmdScrollDownPage},
-    {FCONTROL | FVIRTKEY, VK_DOWN, CmdScrollDownPage},
-
-    {FVIRTKEY, VK_PRIOR, CmdScrollUpPage},
-    {FSHIFT | FVIRTKEY, VK_SPACE, CmdScrollUpPage},
-    {FSHIFT | FVIRTKEY, VK_RETURN, CmdScrollUpPage},
-    {FCONTROL | FVIRTKEY, VK_UP, CmdScrollUpPage},
-
-    {0, 'n', CmdGoToNextPage},
-    {FCONTROL | FVIRTKEY, VK_NEXT, CmdGoToNextPage},
-
-    {0, 'p', CmdGoToPrevPage},
-    {FCONTROL | FVIRTKEY, VK_PRIOR, CmdGoToPrevPage},
-
-    {FVIRTKEY, VK_HOME, CmdGoToFirstPage},
-    {FCONTROL | FVIRTKEY, VK_HOME, CmdGoToFirstPage},
-    {FVIRTKEY, VK_END, CmdGoToLastPage},
-    {FCONTROL | FVIRTKEY, VK_END, CmdGoToLastPage},
-
-    {FVIRTKEY, VK_BACK, CmdNavigateBack},
-    {FALT | FVIRTKEY, VK_LEFT, CmdNavigateBack},
-    {FSHIFT | FVIRTKEY, VK_BACK, CmdNavigateForward},
-    {FALT | FVIRTKEY, VK_RIGHT, CmdNavigateForward},
-
-    {FCONTROL | FVIRTKEY, 'O', CmdOpenFile},
-    {FSHIFT | FCONTROL | FVIRTKEY, VK_RIGHT, CmdOpenNextFileInFolder},
-    {FSHIFT | FCONTROL | FVIRTKEY, VK_LEFT, CmdOpenPrevFileInFolder},
-    {FVIRTKEY, VK_F2, CmdRenameFile},
-    {FCONTROL | FVIRTKEY, 'W', CmdClose},
-    {FCONTROL | FVIRTKEY, 'N', CmdNewWindow},
-    {FSHIFT | FCONTROL | FVIRTKEY, 'N', CmdDuplicateInNewWindow},
-    {FCONTROL | FVIRTKEY, 'S', CmdSaveAs},
-    //{FSHIFT | FCONTROL | FVIRTKEY, 'S', CmdCreateShortcutToFile},
-
-    {FCONTROL | FVIRTKEY, 'A', CmdSelectAll},
-    {FCONTROL | FVIRTKEY, 'B', CmdFavoriteAdd},
-    {FCONTROL | FVIRTKEY, 'C', CmdCopySelection},
-    {FCONTROL | FVIRTKEY, VK_INSERT, CmdCopySelection},
-    {FCONTROL | FVIRTKEY, 'D', CmdProperties},
-    {FCONTROL | FVIRTKEY, 'F', CmdFindFirst},
-    {FCONTROL | FVIRTKEY, 'G', CmdGoToPage},
-    {0, 'g', CmdGoToPage},
-    {FCONTROL | FVIRTKEY, 'K', CmdCommandPalette},
-    {FSHIFT | FCONTROL | FVIRTKEY, 'S', CmdSaveAnnotations},
-    {FCONTROL | FVIRTKEY, 'P', CmdPrint},
-    {FCONTROL | FVIRTKEY, 'Q', CmdExit},
-    {FCONTROL | FVIRTKEY, 'Y', CmdZoomCustom},
-    {FCONTROL | FVIRTKEY, '0', CmdZoomFitPage},
-    {FCONTROL | FVIRTKEY, VK_NUMPAD0, CmdZoomFitPage},
-    {FCONTROL | FVIRTKEY, '1', CmdZoomActualSize},
-    {FCONTROL | FVIRTKEY, VK_NUMPAD1, CmdZoomActualSize},
-    {FCONTROL | FVIRTKEY, '2', CmdZoomFitWidth},
-    {FCONTROL | FVIRTKEY, VK_NUMPAD2, CmdZoomFitWidth},
-    {FCONTROL | FVIRTKEY, '3', CmdZoomFitContent},
-    {FCONTROL | FVIRTKEY, VK_NUMPAD3, CmdZoomFitContent},
-    {FCONTROL | FVIRTKEY, VK_ADD, CmdZoomIn},
-    {FCONTROL | FVIRTKEY, VK_SUBTRACT, CmdZoomOut},
-    {FCONTROL | FVIRTKEY, VK_OEM_MINUS, CmdZoomOut},
-    {FCONTROL | FVIRTKEY, '6', CmdSinglePageView},
-    {FCONTROL | FVIRTKEY, VK_NUMPAD6, CmdSinglePageView},
-    {FCONTROL | FVIRTKEY, '7', CmdFacingView},
-    {FCONTROL | FVIRTKEY, VK_NUMPAD7, CmdFacingView},
-    {FCONTROL | FVIRTKEY, '8', CmdBookView},
-    {FCONTROL | FVIRTKEY, VK_NUMPAD8, CmdBookView},
-    {FSHIFT | FCONTROL | FVIRTKEY, VK_ADD, CmdRotateRight},
-    {FCONTROL | FVIRTKEY, VK_OEM_PLUS, CmdZoomIn},
-    {FSHIFT | FCONTROL | FVIRTKEY, VK_OEM_PLUS, CmdRotateRight},
-    {FVIRTKEY, VK_F3, CmdFindNext},
-    {FSHIFT | FVIRTKEY, VK_F3, CmdFindPrev},
-    {FCONTROL | FVIRTKEY, VK_F3, CmdFindNextSel},
-    {FSHIFT | FCONTROL | FVIRTKEY, VK_F3, CmdFindPrevSel},
-    {FCONTROL | FVIRTKEY, VK_F4, CmdClose},
-    {FVIRTKEY, VK_F6, CmdMoveFrameFocus},
-    {FVIRTKEY, VK_F8, CmdToggleToolbar},
-    {FVIRTKEY, VK_F9, CmdToggleMenuBar},
-    {FCONTROL | FVIRTKEY, 'L', CmdTogglePresentationMode},
-    {FVIRTKEY, VK_F5, CmdTogglePresentationMode},
-    {FSHIFT | FVIRTKEY, VK_F11, CmdTogglePresentationMode},
-    {FSHIFT | FCONTROL | FVIRTKEY, 'L', CmdToggleFullscreen},
-    {FVIRTKEY, VK_F11, CmdToggleFullscreen},
-    {FVIRTKEY, VK_F12, CmdToggleBookmarks},
-    {FSHIFT | FVIRTKEY, VK_F12, CmdToggleBookmarks},
-    {FSHIFT | FCONTROL | FVIRTKEY, VK_SUBTRACT, CmdRotateLeft},
-    {FSHIFT | FCONTROL | FVIRTKEY, VK_OEM_MINUS, CmdRotateLeft},
-
-    // need 2 entries for 'a' and 'Shift + a'
-    // TODO: maybe add CmdCreateAnnotHighlightAndOpenWindow (kind of clumsy)
-    {0, 'a', CmdCreateAnnotHighlight},
-    {0, 'A', CmdCreateAnnotHighlight},
-
-    {0, 'u', CmdCreateAnnotUnderline},
-    {0, 'U', CmdCreateAnnotUnderline},
-
-    {0, 'i', CmdInvertColors},
-    {0, 'I', CmdTogglePageInfo},
-
-    {FVIRTKEY, VK_DELETE, CmdDeleteAnnotation},
-
-    {0, 'q', CmdCloseCurrentDocument},
-    {0, 'r', CmdReloadDocument},
-    {0, 'z', CmdToggleZoom},
-    {0, 'f', CmdToggleFullscreen},
-    {0, '[', CmdRotateLeft},
-    {0, ']', CmdRotateRight},
-    {0, 'm', CmdShowCursorPosition},
-    {0, 'w', CmdPresentationWhiteBackground},
-    // // for Logitech's wireless presenters which target PowerPoint's shortcuts
-    {0, '.', CmdPresentationBlackBackground},
-    {0, 'c', CmdToggleContinuousView},
-};
-
-static void SkipWS(const char*& s) {
-    while (*s) {
-        if (!str::IsWs(*s)) {
-            return;
-        }
-        s++;
-    }
-}
-
-static void SkipPlusOrMinus(const char*& s) {
-    if (*s == '+') {
-        s++;
-        return;
-    }
-    if (*s == '-') {
-        s++;
-        return;
-    }
-}
-
-static bool SkipVirtKey(const char*& s, const char* key) {
-    if (!str::StartsWithI(s, key)) {
-        return false;
-    }
-    s += str::Len(key);
-    SkipWS(s);
-    SkipPlusOrMinus(s);
-    SkipWS(s);
-    return true;
-}
-
-#define KEY_NAME(id, txt) txt "\0"
-SeqStrings gVirtKeyNames = VIRT_KEYS(KEY_NAME) "\0";
-#undef KEY_NAME
-
-#define KEY_ID(id, txt) id,
-WORD gVirtKeysIds[] = {VIRT_KEYS(KEY_ID)};
-#undef KEY_ID
-
-// parses virtual keys like F1, Del, Backspace etc.
-// returns 0 if not a known name of virtual key
-static WORD ParseVirtKey(const char* s) {
-    int idx = seqstrings::StrToIdxIS(gVirtKeyNames, s);
-    if (idx < 0) {
-        return 0;
-    }
-    CrashIf(idx >= dimof(gVirtKeysIds));
-    WORD keyId = gVirtKeysIds[idx];
-    return keyId;
-}
-
-// Parses a string like Ctrl+Shift+A into ACCEL structure
-// We accept variants: "Ctrl+A", "Ctrl-A", "Ctrl + A"
-static bool ParseShortcut(const char* shortcut, ACCEL& accel) {
-    BYTE fVirt = 0;
-    WORD key = 0;
-
-again:
-    SkipWS(shortcut);
-    if (SkipVirtKey(shortcut, "alt")) {
-        fVirt |= (FALT | FVIRTKEY);
-        goto again;
-    }
-    if (SkipVirtKey(shortcut, "shift")) {
-        fVirt |= (FSHIFT | FVIRTKEY);
-        goto again;
-    }
-    if (SkipVirtKey(shortcut, "ctrl")) {
-        fVirt |= (FCONTROL | FVIRTKEY);
-        goto again;
-    }
-    accel.fVirt = fVirt;
-
-    accel.key = ParseVirtKey(shortcut);
-    if (accel.key != 0) {
-        accel.fVirt |= FVIRTKEY;
-        return true;
-    }
-    // now we expect a character like 'a' or 'P'
-    char c = *shortcut++;
-    if (!c) {
-        return false;
-    }
-    if (accel.fVirt != 0) {
-        // if we have ctrl/alt/shift, convert 'a' - 'z' into 'A' - 'Z'
-        if (c >= 'a' && c <= 'z') {
-            c -= ('a' - 'A');
-        }
-    }
-    accel.key = c;
-    return true;
-}
-
-void AppendAccelKeyToMenuString(str::Str& str, const ACCEL& a) {
-    auto lang = trans::GetCurrentLangCode();
-    bool isEng = str::IsEmpty(lang) || str::Eq(lang, "en");
-    bool isGerman = str::Eq(lang, "de");
-
-    str.Append("\t"); // marks start of an accelerator in menu item
-    BYTE virt = a.fVirt;
-    if (virt & FALT) {
-        const char* s = "Alt+";
-        if (isGerman) {
-            s = "Größe+";
-        }
-        str.Append(s);
-    }
-    if (virt & FCONTROL) {
-        const char* s = "Ctrl+";
-        if (isGerman) {
-            s = "Strg+";
-        }
-        str.Append(s);
-    }
-    if (virt & FSHIFT) {
-        const char* s = "Shift+";
-        if (isGerman) {
-            s = "Umschalt+";
-        }
-        str.Append(s);
-    }
-    bool isVirt = virt & FVIRTKEY;
-    BYTE key = a.key;
-
-    if (isVirt && key >= VK_F1 && key <= VK_F24) {
-        int n = key - VK_F1 + 1;
-        str.AppendFmt("F%d", n);
-        return;
-    }
-    if (isVirt && key >= VK_NUMPAD0 && key <= VK_NUMPAD9) {
-        WCHAR c = (WCHAR)key - VK_NUMPAD0 + '0';
-        str.AppendChar(c);
-        return;
-    }
-
-    // virtual codes overlap with some ascii chars like '-' is VK_INSERT
-    // so for non-virtual assume it's a single char
-    bool isAscii = (key >= 'A' && key <= 'Z') || (key >= 'a' && key <= 'z') || (key >= '0' && key <= '9');
-    if (isAscii || !isVirt) {
-        str.AppendChar((char)key);
-        return;
-    }
-
-    // https://docs.microsoft.com/en-us/windows/win32/inputdev/virtual-key-codes
-    // Note: might need to add if we add more shortcuts
-    const char* keyStr = nullptr;
-    switch (key) {
-        case VK_END:
-            keyStr = "End";
-            break;
-        case VK_HOME:
-            keyStr = "Home";
-            break;
-        case VK_LEFT:
-            keyStr = "Left";
-            if (!isEng) {
-                keyStr = "<-";
-            }
-            break;
-        case VK_RIGHT:
-            keyStr = "Right";
-            if (!isEng) {
-                keyStr = "->";
-            }
-            break;
-        case VK_UP:
-            keyStr = "Up";
-            break;
-        case VK_DOWN:
-            keyStr = "Down";
-            break;
-        case VK_NEXT:
-            keyStr = "PageDown";
-            break;
-        case VK_PRIOR:
-            keyStr = "PageUp";
-            break;
-        case VK_BACK:
-            keyStr = "Backspace";
-            break;
-        case VK_DELETE:
-            keyStr = "Del";
-            break;
-        case VK_INSERT:
-            keyStr = "Insert";
-            break;
-        case VK_ESCAPE:
-            keyStr = "Esc";
-            break;
-        case VK_RETURN:
-            keyStr = "Return";
-            break;
-        case VK_SPACE:
-            keyStr = "Space";
-            break;
-        case VK_MULTIPLY:
-            keyStr = "*";
-            break;
-        case VK_ADD:
-        case VK_OEM_PLUS:
-            keyStr = "+";
-            break;
-        case VK_SUBTRACT:
-        case VK_OEM_MINUS:
-            keyStr = "-";
-            break;
-        case VK_DIVIDE:
-            keyStr = "/";
-            break;
-        case VK_HELP:
-            keyStr = "Help";
-            break;
-        case VK_SELECT:
-            keyStr = "Select";
-            break;
-    }
-    if (!keyStr) {
-        logf("Unknown key: 0x%x, virt: 0x%x\n", virt, key);
-        ReportIf(!keyStr);
-    }
-    if (keyStr) {
-        str.Append(keyStr);
-    }
-}
-
-static bool SameAccelKey(const ACCEL& a1, const ACCEL& a2) {
-    if (a1.fVirt != a2.fVirt) {
-        return false;
-    }
-    if (a1.key != a2.key) {
-        return false;
-    }
-    return true;
-}
-
-static WORD gNotSafeKeys[] = {VK_LEFT, VK_RIGHT, VK_UP, VK_DOWN, VK_SPACE, VK_RETURN, VK_INSERT, VK_DELETE};
-
-static bool IsSafeAccel(const ACCEL& a) {
-    BYTE fv = a.fVirt;
-    WORD k = a.key;
-    if (fv == 0) {
-        return false;
-    }
-<<<<<<< HEAD
-    if (fv == FVIRTKEY) {
-        for (WORD notSafe : gNotSafeKeys) {
-            if (notSafe == k) {
-                return false;
-            }
-        }
-    }
-=======
->>>>>>> fd6afd97
-    if (fv & FALT) {
-        return true;
-    }
-    if (fv & FSHIFT) {
-        return true;
-    }
-    if (fv & FCONTROL) {
-        return true;
-    }
-<<<<<<< HEAD
-=======
-    if (fv & FVIRTKEY) {
-        for (WORD notSafe : gNotSafeKeys) {
-            if (notSafe == k) {
-                return false;
-            }
-        }
-        return true;
-    }
->>>>>>> fd6afd97
-    return false;
-}
-
-static ACCEL* gAccels = nullptr;
-static int gAccelsCount = 0;
-
-static ACCEL* gSafeAccels = nullptr;
-static int gSafeAccelsCount = 0;
-
-static HACCEL gAccelerators = nullptr;
-static HACCEL gSafeAccelerators = nullptr;
-
-/* returns a pointer to HACCEL so that we can update it and message loop will use
-the latest version */
-HACCEL* CreateSumatraAcceleratorTable() {
-    DestroyAcceleratorTable(gAccelerators);
-    DestroyAcceleratorTable(gSafeAccelerators);
-    free(gAccels);
-    free(gSafeAccels);
-
-    int nBuiltIn = (int)dimof(gBuiltInAccelerators);
-
-    int nCustomShortcuts = 0;
-    if (gGlobalPrefs->shortcuts) {
-        nCustomShortcuts = gGlobalPrefs->shortcuts->isize();
-    }
-
-    // build a combined accelerator table of those defined in settings file
-    // and built-in shortcuts. Custom shortcuts over-ride built-in
-    int nMax = nBuiltIn + nCustomShortcuts;
-    ACCEL* accels = AllocArray<ACCEL>(nMax);
-    int nAccels = 0;
-    ACCEL* safeAccels = AllocArray<ACCEL>(nMax);
-    int nSafeAccels = 0;
-
-    for (Shortcut* shortcut : *gGlobalPrefs->shortcuts) {
-        char* cmd = shortcut->cmd;
-        int cmdId = GetCommandIdByName(cmd);
-        if (cmdId < 0) {
-            // TODO: make it a notification
-            logf("CreateSumatraAcceleratorTable: unknown cmd name '%s'\n", cmd);
-            continue;
-        }
-        ACCEL accel = {};
-        accel.cmd = cmdId;
-        if (!ParseShortcut(shortcut->key, accel)) {
-            // TODO: make it a notification
-            logf("CreateSumatraAcceleratorTable: bad shortcut '%s'\n", shortcut->key);
-            continue;
-        }
-        accels[nAccels++] = accel;
-        if (IsSafeAccel(accel)) {
-            safeAccels[nSafeAccels++] = accel;
-        }
-    }
-
-    // add built-in but only if the shortcut doesn't conflict with custom shortcut
-    nCustomShortcuts = nAccels;
-    for (ACCEL accel : gBuiltInAccelerators) {
-        bool shortcutExists = false;
-        for (int i = 0; !shortcutExists && i < nAccels; i++) {
-            ACCEL accelExisting = accels[i];
-            shortcutExists = SameAccelKey(accels[i], accel);
-<<<<<<< HEAD
-        }
-        if (shortcutExists) {
-            continue;
-        }
-=======
-        }
-        if (shortcutExists) {
-            continue;
-        }
->>>>>>> fd6afd97
-        accels[nAccels++] = accel;
-        if (IsSafeAccel(accel)) {
-            safeAccels[nSafeAccels++] = accel;
-        }
-    }
-
-    gAccels = accels;
-    gAccelsCount = nAccels;
-    gSafeAccels = safeAccels;
-    gSafeAccelsCount = nSafeAccels;
-
-    gAccelerators = CreateAcceleratorTableW(gAccels, gAccelsCount);
-    CrashIf(gAccelerators == nullptr);
-    gSafeAccelerators = CreateAcceleratorTableW(gSafeAccels, gSafeAccelsCount);
-    return &gAccelerators;
-}
-
-HACCEL* GetSafeAcceleratorTable() {
-    CrashIf(!gSafeAccelerators);
-    return &gSafeAccelerators;
-}
-
-bool GetAccelByCmd(int cmdId, ACCEL& accelOut) {
-    for (int i = 0; i < gAccelsCount; i++) {
-        ACCEL& a = gAccels[i];
-        if (a.cmd == cmdId) {
-            accelOut = a;
-            return true;
-        }
-    }
-    return false;
-}
+/* Copyright 2022 the SumatraPDF project authors (see AUTHORS file).
+   License: Simplified BSD (see COPYING.BSD) */
+
+#include "utils/BaseUtil.h"
+#include "Settings.h"
+#include "GlobalPrefs.h"
+#include "Translations.h"
+#include "Commands.h"
+
+#include "Accelerators.h"
+
+#include "utils/Log.h"
+
+#define VIRT_KEYS(V)           \
+    V(VK_NUMPAD0, "numpad0")   \
+    V(VK_NUMPAD1, "numpad1")   \
+    V(VK_NUMPAD2, "numpad2")   \
+    V(VK_NUMPAD3, "numpad3")   \
+    V(VK_NUMPAD4, "numpad4")   \
+    V(VK_NUMPAD5, "numpad5")   \
+    V(VK_NUMPAD6, "numpad6")   \
+    V(VK_NUMPAD7, "numpad7")   \
+    V(VK_NUMPAD8, "numpad8")   \
+    V(VK_NUMPAD9, "numpad9")   \
+    V(VK_END, "End")           \
+    V(VK_HOME, "Home")         \
+    V(VK_LEFT, "Left")         \
+    V(VK_RIGHT, "Right")       \
+    V(VK_UP, "Up")             \
+    V(VK_DOWN, "Down")         \
+    V(VK_NEXT, "PageDown")     \
+    V(VK_PRIOR, "PageUp")      \
+    V(VK_BACK, "Back")         \
+    V(VK_BACK, "Backspace")    \
+    V(VK_DELETE, "Del")        \
+    V(VK_DELETE, "Delete")     \
+    V(VK_INSERT, "Ins")        \
+    V(VK_INSERT, "Insert")     \
+    V(VK_ESCAPE, "Esc")        \
+    V(VK_ESCAPE, "Escape")     \
+    V(VK_RETURN, "Return")     \
+    V(VK_SPACE, "Space")       \
+    V(VK_MULTIPLY, "Multiply") \
+    V(VK_MULTIPLY, "Mult")     \
+    V(VK_ADD, "Add")           \
+    V(VK_SUBTRACT, "Subtract") \
+    V(VK_SUBTRACT, "Sub")      \
+    V(VK_DIVIDE, "Divide")     \
+    V(VK_DIVIDE, "Div")        \
+    V(VK_HELP, "Help")         \
+    V(VK_SELECT, "Select")     \
+    V(VK_F1, "F1")             \
+    V(VK_F2, "F2")             \
+    V(VK_F3, "F3")             \
+    V(VK_F4, "F4")             \
+    V(VK_F5, "F5")             \
+    V(VK_F6, "F6")             \
+    V(VK_F7, "F7")             \
+    V(VK_F8, "F8")             \
+    V(VK_F9, "F9")             \
+    V(VK_F10, "F10")           \
+    V(VK_F11, "F11")           \
+    V(VK_F12, "F12")           \
+    V(VK_F13, "F13")           \
+    V(VK_F14, "F14")           \
+    V(VK_F15, "F15")           \
+    V(VK_F16, "F16")           \
+    V(VK_F17, "F17")           \
+    V(VK_F18, "F18")           \
+    V(VK_F19, "F19")           \
+    V(VK_F20, "F20")           \
+    V(VK_F21, "F21")           \
+    V(VK_F22, "F22")           \
+    V(VK_F23, "F23")           \
+    V(VK_F24, "F24")
+
+ACCEL gBuiltInAccelerators[] = {
+    {0, 'k', CmdScrollUp},
+    {0, 'j', CmdScrollDown},
+    {0, 'h', CmdScrollLeft},
+    {0, 'l', CmdScrollRight},
+    {FVIRTKEY, VK_UP, CmdScrollUp},
+    {FVIRTKEY, VK_DOWN, CmdScrollDown},
+    {FVIRTKEY, VK_LEFT, CmdScrollLeft},
+    {FVIRTKEY, VK_RIGHT, CmdScrollRight},
+
+    {FSHIFT | FVIRTKEY, VK_UP, CmdScrollUpHalfPage},
+    {FSHIFT | FVIRTKEY, VK_DOWN, CmdScrollDownHalfPage},
+
+    {FSHIFT | FVIRTKEY, VK_LEFT, CmdScrollLeftPage},
+    {FSHIFT | FVIRTKEY, VK_RIGHT, CmdScrollRightPage},
+
+    {FVIRTKEY, VK_NEXT, CmdScrollDownPage},
+    {FVIRTKEY, VK_SPACE, CmdScrollDownPage},
+    {FVIRTKEY, VK_RETURN, CmdScrollDownPage},
+    {FCONTROL | FVIRTKEY, VK_DOWN, CmdScrollDownPage},
+
+    {FVIRTKEY, VK_PRIOR, CmdScrollUpPage},
+    {FSHIFT | FVIRTKEY, VK_SPACE, CmdScrollUpPage},
+    {FSHIFT | FVIRTKEY, VK_RETURN, CmdScrollUpPage},
+    {FCONTROL | FVIRTKEY, VK_UP, CmdScrollUpPage},
+
+    {0, 'n', CmdGoToNextPage},
+    {FCONTROL | FVIRTKEY, VK_NEXT, CmdGoToNextPage},
+
+    {0, 'p', CmdGoToPrevPage},
+    {FCONTROL | FVIRTKEY, VK_PRIOR, CmdGoToPrevPage},
+
+    {FVIRTKEY, VK_HOME, CmdGoToFirstPage},
+    {FCONTROL | FVIRTKEY, VK_HOME, CmdGoToFirstPage},
+    {FVIRTKEY, VK_END, CmdGoToLastPage},
+    {FCONTROL | FVIRTKEY, VK_END, CmdGoToLastPage},
+
+    {FVIRTKEY, VK_BACK, CmdNavigateBack},
+    {FALT | FVIRTKEY, VK_LEFT, CmdNavigateBack},
+    {FSHIFT | FVIRTKEY, VK_BACK, CmdNavigateForward},
+    {FALT | FVIRTKEY, VK_RIGHT, CmdNavigateForward},
+
+    {FCONTROL | FVIRTKEY, 'O', CmdOpenFile},
+    {FSHIFT | FCONTROL | FVIRTKEY, VK_RIGHT, CmdOpenNextFileInFolder},
+    {FSHIFT | FCONTROL | FVIRTKEY, VK_LEFT, CmdOpenPrevFileInFolder},
+    {FVIRTKEY, VK_F2, CmdRenameFile},
+    {FCONTROL | FVIRTKEY, 'W', CmdClose},
+    {FCONTROL | FVIRTKEY, 'N', CmdNewWindow},
+    {FSHIFT | FCONTROL | FVIRTKEY, 'N', CmdDuplicateInNewWindow},
+    {FCONTROL | FVIRTKEY, 'S', CmdSaveAs},
+    //{FSHIFT | FCONTROL | FVIRTKEY, 'S', CmdCreateShortcutToFile},
+
+    {FCONTROL | FVIRTKEY, 'A', CmdSelectAll},
+    {FCONTROL | FVIRTKEY, 'B', CmdFavoriteAdd},
+    {FCONTROL | FVIRTKEY, 'C', CmdCopySelection},
+    {FCONTROL | FVIRTKEY, VK_INSERT, CmdCopySelection},
+    {FCONTROL | FVIRTKEY, 'D', CmdProperties},
+    {FCONTROL | FVIRTKEY, 'F', CmdFindFirst},
+    {FCONTROL | FVIRTKEY, 'G', CmdGoToPage},
+    {0, 'g', CmdGoToPage},
+    {FCONTROL | FVIRTKEY, 'K', CmdCommandPalette},
+    {FSHIFT | FCONTROL | FVIRTKEY, 'S', CmdSaveAnnotations},
+    {FCONTROL | FVIRTKEY, 'P', CmdPrint},
+    {FCONTROL | FVIRTKEY, 'Q', CmdExit},
+    {FCONTROL | FVIRTKEY, 'Y', CmdZoomCustom},
+    {FCONTROL | FVIRTKEY, '0', CmdZoomFitPage},
+    {FCONTROL | FVIRTKEY, VK_NUMPAD0, CmdZoomFitPage},
+    {FCONTROL | FVIRTKEY, '1', CmdZoomActualSize},
+    {FCONTROL | FVIRTKEY, VK_NUMPAD1, CmdZoomActualSize},
+    {FCONTROL | FVIRTKEY, '2', CmdZoomFitWidth},
+    {FCONTROL | FVIRTKEY, VK_NUMPAD2, CmdZoomFitWidth},
+    {FCONTROL | FVIRTKEY, '3', CmdZoomFitContent},
+    {FCONTROL | FVIRTKEY, VK_NUMPAD3, CmdZoomFitContent},
+    {FCONTROL | FVIRTKEY, VK_ADD, CmdZoomIn},
+    {FCONTROL | FVIRTKEY, VK_SUBTRACT, CmdZoomOut},
+    {FCONTROL | FVIRTKEY, VK_OEM_MINUS, CmdZoomOut},
+    {FCONTROL | FVIRTKEY, '6', CmdSinglePageView},
+    {FCONTROL | FVIRTKEY, VK_NUMPAD6, CmdSinglePageView},
+    {FCONTROL | FVIRTKEY, '7', CmdFacingView},
+    {FCONTROL | FVIRTKEY, VK_NUMPAD7, CmdFacingView},
+    {FCONTROL | FVIRTKEY, '8', CmdBookView},
+    {FCONTROL | FVIRTKEY, VK_NUMPAD8, CmdBookView},
+    {FSHIFT | FCONTROL | FVIRTKEY, VK_ADD, CmdRotateRight},
+    {FCONTROL | FVIRTKEY, VK_OEM_PLUS, CmdZoomIn},
+    {FSHIFT | FCONTROL | FVIRTKEY, VK_OEM_PLUS, CmdRotateRight},
+    {FVIRTKEY, VK_F3, CmdFindNext},
+    {FSHIFT | FVIRTKEY, VK_F3, CmdFindPrev},
+    {FCONTROL | FVIRTKEY, VK_F3, CmdFindNextSel},
+    {FSHIFT | FCONTROL | FVIRTKEY, VK_F3, CmdFindPrevSel},
+    {FCONTROL | FVIRTKEY, VK_F4, CmdClose},
+    {FVIRTKEY, VK_F6, CmdMoveFrameFocus},
+    {FVIRTKEY, VK_F8, CmdToggleToolbar},
+    {FVIRTKEY, VK_F9, CmdToggleMenuBar},
+    {FCONTROL | FVIRTKEY, 'L', CmdTogglePresentationMode},
+    {FVIRTKEY, VK_F5, CmdTogglePresentationMode},
+    {FSHIFT | FVIRTKEY, VK_F11, CmdTogglePresentationMode},
+    {FSHIFT | FCONTROL | FVIRTKEY, 'L', CmdToggleFullscreen},
+    {FVIRTKEY, VK_F11, CmdToggleFullscreen},
+    {FVIRTKEY, VK_F12, CmdToggleBookmarks},
+    {FSHIFT | FVIRTKEY, VK_F12, CmdToggleBookmarks},
+    {FSHIFT | FCONTROL | FVIRTKEY, VK_SUBTRACT, CmdRotateLeft},
+    {FSHIFT | FCONTROL | FVIRTKEY, VK_OEM_MINUS, CmdRotateLeft},
+
+    // need 2 entries for 'a' and 'Shift + a'
+    // TODO: maybe add CmdCreateAnnotHighlightAndOpenWindow (kind of clumsy)
+    {0, 'a', CmdCreateAnnotHighlight},
+    {0, 'A', CmdCreateAnnotHighlight},
+
+    {0, 'u', CmdCreateAnnotUnderline},
+    {0, 'U', CmdCreateAnnotUnderline},
+
+    {0, 'i', CmdInvertColors},
+    {0, 'I', CmdTogglePageInfo},
+
+    {FVIRTKEY, VK_DELETE, CmdDeleteAnnotation},
+
+    {0, 'q', CmdCloseCurrentDocument},
+    {0, 'r', CmdReloadDocument},
+    {0, 'z', CmdToggleZoom},
+    {0, 'f', CmdToggleFullscreen},
+    {0, '[', CmdRotateLeft},
+    {0, ']', CmdRotateRight},
+    {0, 'm', CmdShowCursorPosition},
+    {0, 'w', CmdPresentationWhiteBackground},
+    // // for Logitech's wireless presenters which target PowerPoint's shortcuts
+    {0, '.', CmdPresentationBlackBackground},
+    {0, 'c', CmdToggleContinuousView},
+};
+
+static void SkipWS(const char*& s) {
+    while (*s) {
+        if (!str::IsWs(*s)) {
+            return;
+        }
+        s++;
+    }
+}
+
+static void SkipPlusOrMinus(const char*& s) {
+    if (*s == '+') {
+        s++;
+        return;
+    }
+    if (*s == '-') {
+        s++;
+        return;
+    }
+}
+
+static bool SkipVirtKey(const char*& s, const char* key) {
+    if (!str::StartsWithI(s, key)) {
+        return false;
+    }
+    s += str::Len(key);
+    SkipWS(s);
+    SkipPlusOrMinus(s);
+    SkipWS(s);
+    return true;
+}
+
+#define KEY_NAME(id, txt) txt "\0"
+SeqStrings gVirtKeyNames = VIRT_KEYS(KEY_NAME) "\0";
+#undef KEY_NAME
+
+#define KEY_ID(id, txt) id,
+WORD gVirtKeysIds[] = {VIRT_KEYS(KEY_ID)};
+#undef KEY_ID
+
+// parses virtual keys like F1, Del, Backspace etc.
+// returns 0 if not a known name of virtual key
+static WORD ParseVirtKey(const char* s) {
+    int idx = seqstrings::StrToIdxIS(gVirtKeyNames, s);
+    if (idx < 0) {
+        return 0;
+    }
+    CrashIf(idx >= dimof(gVirtKeysIds));
+    WORD keyId = gVirtKeysIds[idx];
+    return keyId;
+}
+
+// Parses a string like Ctrl+Shift+A into ACCEL structure
+// We accept variants: "Ctrl+A", "Ctrl-A", "Ctrl + A"
+static bool ParseShortcut(const char* shortcut, ACCEL& accel) {
+    BYTE fVirt = 0;
+    WORD key = 0;
+
+again:
+    SkipWS(shortcut);
+    if (SkipVirtKey(shortcut, "alt")) {
+        fVirt |= (FALT | FVIRTKEY);
+        goto again;
+    }
+    if (SkipVirtKey(shortcut, "shift")) {
+        fVirt |= (FSHIFT | FVIRTKEY);
+        goto again;
+    }
+    if (SkipVirtKey(shortcut, "ctrl")) {
+        fVirt |= (FCONTROL | FVIRTKEY);
+        goto again;
+    }
+    accel.fVirt = fVirt;
+
+    accel.key = ParseVirtKey(shortcut);
+    if (accel.key != 0) {
+        accel.fVirt |= FVIRTKEY;
+        return true;
+    }
+    // now we expect a character like 'a' or 'P'
+    char c = *shortcut++;
+    if (!c) {
+        return false;
+    }
+    if (accel.fVirt != 0) {
+        // if we have ctrl/alt/shift, convert 'a' - 'z' into 'A' - 'Z'
+        if (c >= 'a' && c <= 'z') {
+            c -= ('a' - 'A');
+        }
+    }
+    accel.key = c;
+    return true;
+}
+
+void AppendAccelKeyToMenuString(str::Str& str, const ACCEL& a) {
+    auto lang = trans::GetCurrentLangCode();
+    bool isEng = str::IsEmpty(lang) || str::Eq(lang, "en");
+    bool isGerman = str::Eq(lang, "de");
+
+    str.Append("\t"); // marks start of an accelerator in menu item
+    BYTE virt = a.fVirt;
+    if (virt & FALT) {
+        const char* s = "Alt+";
+        if (isGerman) {
+            s = "Größe+";
+        }
+        str.Append(s);
+    }
+    if (virt & FCONTROL) {
+        const char* s = "Ctrl+";
+        if (isGerman) {
+            s = "Strg+";
+        }
+        str.Append(s);
+    }
+    if (virt & FSHIFT) {
+        const char* s = "Shift+";
+        if (isGerman) {
+            s = "Umschalt+";
+        }
+        str.Append(s);
+    }
+    bool isVirt = virt & FVIRTKEY;
+    BYTE key = a.key;
+
+    if (isVirt && key >= VK_F1 && key <= VK_F24) {
+        int n = key - VK_F1 + 1;
+        str.AppendFmt("F%d", n);
+        return;
+    }
+    if (isVirt && key >= VK_NUMPAD0 && key <= VK_NUMPAD9) {
+        WCHAR c = (WCHAR)key - VK_NUMPAD0 + '0';
+        str.AppendChar(c);
+        return;
+    }
+
+    // virtual codes overlap with some ascii chars like '-' is VK_INSERT
+    // so for non-virtual assume it's a single char
+    bool isAscii = (key >= 'A' && key <= 'Z') || (key >= 'a' && key <= 'z') || (key >= '0' && key <= '9');
+    if (isAscii || !isVirt) {
+        str.AppendChar((char)key);
+        return;
+    }
+
+    // https://docs.microsoft.com/en-us/windows/win32/inputdev/virtual-key-codes
+    // Note: might need to add if we add more shortcuts
+    const char* keyStr = nullptr;
+    switch (key) {
+        case VK_END:
+            keyStr = "End";
+            break;
+        case VK_HOME:
+            keyStr = "Home";
+            break;
+        case VK_LEFT:
+            keyStr = "Left";
+            if (!isEng) {
+                keyStr = "<-";
+            }
+            break;
+        case VK_RIGHT:
+            keyStr = "Right";
+            if (!isEng) {
+                keyStr = "->";
+            }
+            break;
+        case VK_UP:
+            keyStr = "Up";
+            break;
+        case VK_DOWN:
+            keyStr = "Down";
+            break;
+        case VK_NEXT:
+            keyStr = "PageDown";
+            break;
+        case VK_PRIOR:
+            keyStr = "PageUp";
+            break;
+        case VK_BACK:
+            keyStr = "Backspace";
+            break;
+        case VK_DELETE:
+            keyStr = "Del";
+            break;
+        case VK_INSERT:
+            keyStr = "Insert";
+            break;
+        case VK_ESCAPE:
+            keyStr = "Esc";
+            break;
+        case VK_RETURN:
+            keyStr = "Return";
+            break;
+        case VK_SPACE:
+            keyStr = "Space";
+            break;
+        case VK_MULTIPLY:
+            keyStr = "*";
+            break;
+        case VK_ADD:
+        case VK_OEM_PLUS:
+            keyStr = "+";
+            break;
+        case VK_SUBTRACT:
+        case VK_OEM_MINUS:
+            keyStr = "-";
+            break;
+        case VK_DIVIDE:
+            keyStr = "/";
+            break;
+        case VK_HELP:
+            keyStr = "Help";
+            break;
+        case VK_SELECT:
+            keyStr = "Select";
+            break;
+    }
+    if (!keyStr) {
+        logf("Unknown key: 0x%x, virt: 0x%x\n", virt, key);
+        ReportIf(!keyStr);
+    }
+    if (keyStr) {
+        str.Append(keyStr);
+    }
+}
+
+static bool SameAccelKey(const ACCEL& a1, const ACCEL& a2) {
+    if (a1.fVirt != a2.fVirt) {
+        return false;
+    }
+    if (a1.key != a2.key) {
+        return false;
+    }
+    return true;
+}
+
+static WORD gNotSafeKeys[] = {VK_LEFT, VK_RIGHT, VK_UP, VK_DOWN, VK_SPACE, VK_RETURN, VK_INSERT, VK_DELETE};
+
+static bool IsSafeAccel(const ACCEL& a) {
+    BYTE fv = a.fVirt;
+    WORD k = a.key;
+    if (fv == 0) {
+        return false;
+    }
+    if (fv & FALT) {
+        return true;
+    }
+    if (fv & FSHIFT) {
+        return true;
+    }
+    if (fv & FCONTROL) {
+        return true;
+    }
+    if (fv & FVIRTKEY) {
+        for (WORD notSafe : gNotSafeKeys) {
+            if (notSafe == k) {
+                return false;
+            }
+        }
+        return true;
+    }
+    return false;
+}
+
+static ACCEL* gAccels = nullptr;
+static int gAccelsCount = 0;
+
+static ACCEL* gSafeAccels = nullptr;
+static int gSafeAccelsCount = 0;
+
+static HACCEL gAccelerators = nullptr;
+static HACCEL gSafeAccelerators = nullptr;
+
+/* returns a pointer to HACCEL so that we can update it and message loop will use
+the latest version */
+HACCEL* CreateSumatraAcceleratorTable() {
+    DestroyAcceleratorTable(gAccelerators);
+    DestroyAcceleratorTable(gSafeAccelerators);
+    free(gAccels);
+    free(gSafeAccels);
+
+    int nBuiltIn = (int)dimof(gBuiltInAccelerators);
+
+    int nCustomShortcuts = 0;
+    if (gGlobalPrefs->shortcuts) {
+        nCustomShortcuts = gGlobalPrefs->shortcuts->isize();
+    }
+
+    // build a combined accelerator table of those defined in settings file
+    // and built-in shortcuts. Custom shortcuts over-ride built-in
+    int nMax = nBuiltIn + nCustomShortcuts;
+    ACCEL* accels = AllocArray<ACCEL>(nMax);
+    int nAccels = 0;
+    ACCEL* safeAccels = AllocArray<ACCEL>(nMax);
+    int nSafeAccels = 0;
+
+    for (Shortcut* shortcut : *gGlobalPrefs->shortcuts) {
+        char* cmd = shortcut->cmd;
+        int cmdId = GetCommandIdByName(cmd);
+        if (cmdId < 0) {
+            // TODO: make it a notification
+            logf("CreateSumatraAcceleratorTable: unknown cmd name '%s'\n", cmd);
+            continue;
+        }
+        ACCEL accel = {};
+        accel.cmd = cmdId;
+        if (!ParseShortcut(shortcut->key, accel)) {
+            // TODO: make it a notification
+            logf("CreateSumatraAcceleratorTable: bad shortcut '%s'\n", shortcut->key);
+            continue;
+        }
+        accels[nAccels++] = accel;
+        if (IsSafeAccel(accel)) {
+            safeAccels[nSafeAccels++] = accel;
+        }
+    }
+
+    // add built-in but only if the shortcut doesn't conflict with custom shortcut
+    nCustomShortcuts = nAccels;
+    for (ACCEL accel : gBuiltInAccelerators) {
+        bool shortcutExists = false;
+        for (int i = 0; !shortcutExists && i < nAccels; i++) {
+            ACCEL accelExisting = accels[i];
+            shortcutExists = SameAccelKey(accels[i], accel);
+        }
+        if (shortcutExists) {
+            continue;
+        }
+        accels[nAccels++] = accel;
+        if (IsSafeAccel(accel)) {
+            safeAccels[nSafeAccels++] = accel;
+        }
+    }
+
+    gAccels = accels;
+    gAccelsCount = nAccels;
+    gSafeAccels = safeAccels;
+    gSafeAccelsCount = nSafeAccels;
+
+    gAccelerators = CreateAcceleratorTableW(gAccels, gAccelsCount);
+    CrashIf(gAccelerators == nullptr);
+    gSafeAccelerators = CreateAcceleratorTableW(gSafeAccels, gSafeAccelsCount);
+    return &gAccelerators;
+}
+
+HACCEL* GetSafeAcceleratorTable() {
+    CrashIf(!gSafeAccelerators);
+    return &gSafeAccelerators;
+}
+
+bool GetAccelByCmd(int cmdId, ACCEL& accelOut) {
+    for (int i = 0; i < gAccelsCount; i++) {
+        ACCEL& a = gAccels[i];
+        if (a.cmd == cmdId) {
+            accelOut = a;
+            return true;
+        }
+    }
+    return false;
+}